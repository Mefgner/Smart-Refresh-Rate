--- conflicted
+++ resolved
@@ -1,147 +1,117 @@
-import asyncio
-import dataclasses
-import datetime
-import json
-import os
-import sys
-import pathlib
-import winreg
-import psutil
-import shutil
-
-from pynput import keyboard
-
-import reschanger
-
-Keys = keyboard.Key
-last_btn: Keys
-TIME_STEP = 1  # seconds
-STARTUP_SWITCH = True
-
-PATH_APPDATA_LOCAL = pathlib.Path(os.getenv("LOCALAPPDATA"))
-PATH_TO_PROGRAM = PATH_APPDATA_LOCAL / "Auto60HZ"
-PATH_CURRENT_FILE = pathlib.Path(sys.argv[0]).resolve()
-PATH_BASE_DIR = PATH_CURRENT_FILE.parent
-
-
-@dataclasses.dataclass
-class ScreenSettings:
-    width: int
-    height: int
-    refresh_rate: int
-
-
-def write_logs(e: Exception | BaseException):
-    with open(pathlib.Path(os.getenv("LOCALAPPDATA")) / "Auto60HZ" / "log.txt", 'a', encoding='utf-8') as log:
-        log.write(f'{datetime.datetime.today()}\n{repr(e)}\n{reschanger.get_resolution()}\n')
-
-
-def on_press(key):
-    global last_btn
-    if key != Keys.backspace:
-        last_btn = key
-
-
-def on_release(key):
-    if key == Keys.backspace and last_btn == Keys.shift_r:
-        reschanger.set_display_defaults()
-        write_logs(Exception("Program termination caused by user"))
-        exit()
-
-
-def get_current_power_state():
-    return psutil.sensors_battery().power_plugged
-
-
-async def change_screen_settings(ss: ScreenSettings):
-    try:
-        reschanger.set_resolution(ss.width, ss.height, ss.refresh_rate)
-    except Exception as e:
-        write_logs(e)
-        await asyncio.sleep(5)
-        reschanger.set_resolution(ss.width, ss.height, ss.refresh_rate)
-    except BaseException as e:
-        write_logs(e)
-
-
-async def switch_rate(current_state, prss: ScreenSettings, psss: ScreenSettings):
-    if current_state:
-        await change_screen_settings(prss)
-    else:
-        await change_screen_settings(psss)
-
-
-async def hz60loop(time_step, prss: ScreenSettings, psss: ScreenSettings):
-    last_state = get_current_power_state()
-    while True:
-        try:
-            await asyncio.sleep(time_step)
-            current_state = get_current_power_state()
-            if last_state == current_state:
-                continue
-            else:
-                await switch_rate(current_state, prss, psss)
-            last_state = current_state
-        except Exception as e:
-            write_logs(e)
-        except BaseException as e:
-            write_logs(e)
-
-
-async def auto60hz(time_step: int, prss: ScreenSettings, psss: ScreenSettings, startup_switch: bool):
-    if startup_switch:
-        await switch_rate(get_current_power_state(), prss, psss)
-    await hz60loop(time_step, prss, psss)
-
-
-async def main():
-    if not pathlib.Path.exists(PATH_TO_PROGRAM):
-        if PATH_CURRENT_FILE.suffix == ".exe":
-            PATH_TO_PROGRAM.mkdir(parents=True, exist_ok=True)
-            shutil.copy(PATH_CURRENT_FILE, PATH_TO_PROGRAM / "Auto60HZ.exe")
-<<<<<<< HEAD
-            shutil.copy("config.json", PATH_TO_PROGRAM / "config.json")
-=======
->>>>>>> 289fc282
-            key = winreg.OpenKey(winreg.HKEY_LOCAL_MACHINE, "SOFTWARE\\Microsoft\\Windows\\CurrentVersion\\Run",
-                                 0, winreg.KEY_SET_VALUE)
-            winreg.SetValueEx(key, "Auto60HZ", 0, winreg.REG_SZ, str(PATH_TO_PROGRAM / "Auto60HZ.exe"))
-            winreg.CloseKey(key)
-
-    config_path = "config.json" if not (PATH_TO_PROGRAM / "config.json").exists() else PATH_TO_PROGRAM / "config.json"
-
-<<<<<<< HEAD
-    with open(config_path.resolve(), "r") as config:
-=======
-    with open("config.json", "r") as config:
->>>>>>> 289fc282
-        stream = config.read()
-        params = json.JSONDecoder().decode(stream)
-
-        powersave_dict = params["powersave-state"]
-        powersave_state = ScreenSettings(
-            width=powersave_dict["width"],
-            height=powersave_dict["height"],
-            refresh_rate=powersave_dict["refresh-rate"]
-        )
-
-        performance_dict = params["performance-state"]
-        performance_state = ScreenSettings(
-            width=performance_dict["width"],
-            height=performance_dict["height"],
-            refresh_rate=performance_dict["refresh-rate"]
-        )
-
-        fatalities = 0
-
-        while fatalities <= 5:
-            try:
-                with keyboard.Listener(on_press=on_press, on_release=on_release):
-                    await auto60hz(TIME_STEP, performance_state, powersave_state, STARTUP_SWITCH)
-            except Exception as e:
-                write_logs(e)
-                fatalities += 1
-
-
-if __name__ == '__main__':
-    asyncio.run(main())
+import asyncio
+import dataclasses
+import json
+import datetime
+import pathlib
+import os
+
+from pynput import keyboard
+import psutil
+import reschanger
+
+Keys = keyboard.Key
+last_btn: Keys
+TIME_STEP = 1
+STARTUP_SWITCH = True
+
+PATH_TO_PROGRAM = pathlib.Path(os.getenv("LOCALAPPDATA")) / "Auto60HZ"
+
+
+@dataclasses.dataclass
+class ScreenSettings:
+    width: int
+    height: int
+    refresh_rate: int
+
+
+def write_logs(e: Exception):
+    with open(pathlib.Path(os.getenv("LOCALAPPDATA")) / "Auto60HZ" / "log.txt", 'a', encoding='utf-8') as log:
+        log.write(f'{datetime.datetime.today()}\n{repr(e)}\n{reschanger.get_resolution()}\n')
+
+
+def on_press(key):
+    global last_btn
+    if key != Keys.backspace:
+        last_btn = key
+
+
+def on_release(key):
+    if key == Keys.backspace and last_btn == Keys.shift_r:
+        reschanger.set_display_defaults()
+        write_logs(Exception("Program termination caused by user"))
+        exit()
+
+
+def get_current_power_state():
+    return psutil.sensors_battery().power_plugged
+
+
+async def change_screen_settings(ss: ScreenSettings):
+    try:
+        reschanger.set_resolution(ss.width, ss.height, ss.refresh_rate)
+    except Exception as e:
+        write_logs(e)
+        await asyncio.sleep(5)
+        reschanger.set_resolution(ss.width, ss.height, ss.refresh_rate)
+
+
+async def switch_rate(current_state, prss: ScreenSettings, psss: ScreenSettings):
+    if current_state:
+        await change_screen_settings(prss)
+    else:
+        await change_screen_settings(psss)
+
+
+async def hz60loop(time_step, prss: ScreenSettings, psss: ScreenSettings):
+    last_state = get_current_power_state()
+    while True:
+        try:
+            await asyncio.sleep(time_step)
+            current_state = get_current_power_state()
+            if last_state == current_state:
+                continue
+            else:
+                await switch_rate(current_state, prss, psss)
+            last_state = current_state
+        except Exception as e:
+            write_logs(e)
+
+
+async def auto60hz(time_step: int, prss: ScreenSettings, psss: ScreenSettings, startup_switch: bool):
+    if startup_switch:
+        await switch_rate(get_current_power_state(), prss, psss)
+    await hz60loop(time_step, prss, psss)
+
+
+async def main():
+    with open(PATH_TO_PROGRAM / "config.json") as config:
+        stream = config.read()
+        params = json.JSONDecoder().decode(stream)
+
+        powersave_dict = params["powersave-state"]
+        powersave_state = ScreenSettings(
+            width=powersave_dict["width"],
+            height=powersave_dict["height"],
+            refresh_rate=powersave_dict["refresh-rate"]
+        )
+
+        performance_dict = params["performance-state"]
+        performance_state = ScreenSettings(
+            width=performance_dict["width"],
+            height=performance_dict["height"],
+            refresh_rate=performance_dict["refresh-rate"]
+        )
+
+        fatalities = 0
+
+        while fatalities <= 5:
+            try:
+                with keyboard.Listener(on_press=on_press, on_release=on_release):
+                    await auto60hz(TIME_STEP, performance_state, powersave_state, STARTUP_SWITCH)
+            except Exception as e:
+                write_logs(e)
+                fatalities += 1
+
+
+if __name__ == '__main__':
+    asyncio.run(main())